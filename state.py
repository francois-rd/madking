--- conflicted
+++ resolved
@@ -1188,10 +1188,5 @@
     :rtype: string
     """
     return '.'.join('{:x}'.format(b) if i > 0
-<<<<<<< HEAD
                    else '{:x}'.format(int(b) & INDEX_AND_TURN_MASK)
-                   for i, b in enumerate(state))
-=======
-                    else '{:x}'.format(int(b) & INDEX_AND_TURN_MASK)
-                    for i, b in enumerate(state))
->>>>>>> d733393d
+                   for i, b in enumerate(state))